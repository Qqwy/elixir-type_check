![](https://raw.githubusercontent.com/Qqwy/elixir-type_check/master/media/type_check_logo_flat.svg)

# TypeCheck: Fast and flexible runtime type-checking for your Elixir projects.

[![hex.pm version](https://img.shields.io/hexpm/v/type_check.svg)](https://hex.pm/packages/type_check)
[![Documentation](https://img.shields.io/badge/hexdocs-latest-blue.svg)](https://hexdocs.pm/type_check/index.html)
[![ci](https://github.com/Qqwy/elixir-type_check/actions/workflows/ci.yml/badge.svg)](https://github.com/Qqwy/elixir-type_check/actions/workflows/ci.yml)
[![Coverage Status](https://coveralls.io/repos/github/Qqwy/elixir-type_check/badge.svg)](https://coveralls.io/github/Qqwy/elixir-type_check)

## Core ideas

- Type- and function specifications are constructed using (essentially) the **same syntax** as built-in Elixir Typespecs.
- When a value does not match a type check, the user is shown **human-friendly error messages**.
- Types and type-checks are generated at compiletime.
  - This means **type-checking code is optimized** rigorously by the compiler.
- **Property-checking generators** can be extracted from type specifications without extra work.
  - Automatically create a **spectest** which checks for each function if it adheres to its spec.
- Flexibility to add **custom checks**: Subparts of a type can be named, and 'type guards' can be specified to restrict what values are allowed to match that refer to these types.


## Usage Example

We add `use TypeCheck` to a module 
and wherever we want to add runtime type-checks 
we replace the normal calls to `@type` and `@spec` with `@type!` and `@spec!` respectively.

```elixir
defmodule User do
  use TypeCheck
  defstruct [:name, :age]

  @type! t :: %User{name: binary, age: integer}
end

defmodule AgeCheck do
  use TypeCheck

  @spec! user_older_than?(User.t, integer) :: boolean
  def user_older_than?(user, age) do
    user.age >= age
  end
end
```

Now we can try the following:

```elixir
iex> AgeCheck.user_older_than?(%User{name: "Qqwy", age: 11}, 10)
true
iex> AgeCheck.user_older_than?(%User{name: "Qqwy", age: 9}, 10)
false
```

So far so good. Now let's see what happens when we pass values that are incorrect:

```elixir
iex> AgeCheck.user_older_than?("foobar", 42)
** (TypeCheck.TypeError) At lib/type_check_example.ex:28:
The call to `user_older_than?/2` failed,
because parameter no. 1 does not adhere to the spec `%User{age: integer(), name: binary()}`.
Rather, its value is: `"foobar"`.
Details:
  The call `user_older_than?("foobar", 42)` 
  does not adhere to spec `user_older_than?(%User{age: integer(), name: binary()},  integer()) :: boolean()`. Reason:
    parameter no. 1:
      `"foobar"` does not check against `%User{age: integer(), name: binary()}`. Reason:
        `"foobar"` is not a map.
    (type_check_example 0.1.0) lib/type_check_example.ex:28: AgeCheck.user_older_than?/2
```

```elixir
iex> AgeCheck.user_older_than?(%User{name: nil, age: 11}, 10)
** (TypeCheck.TypeError) At lib/type_check_example.ex:28:
The call to `user_older_than?/2` failed,
because parameter no. 1 does not adhere to the spec `%User{age: integer(), name: binary()}`.
Rather, its value is: `%User{age: 11, name: nil}`.
Details:
  The call `user_older_than?(%User{age: 11, name: nil}, 10)` 
  does not adhere to spec `user_older_than?(%User{age: integer(), name: binary()},  integer()) :: boolean()`. Reason:
    parameter no. 1:
      `%User{age: 11, name: nil}` does not check against `%User{age: integer(), name: binary()}`. Reason:
        under key `:name`:
          `nil` is not a binary.
    (type_check_example 0.1.0) lib/type_check_example.ex:28: AgeCheck.user_older_than?/2
```

```elixir
iex> AgeCheck.user_older_than?(%User{name: "Aaron", age: nil}, 10) 
** (TypeCheck.TypeError) At lib/type_check_example.ex:28:
The call to `user_older_than?/2` failed,
because parameter no. 1 does not adhere to the spec `%User{age: integer(), name: binary()}`.
Rather, its value is: `%User{age: nil, name: "Aaron"}`.
Details:
  The call `user_older_than?(%User{age: nil, name: "Aaron"}, 10)` 
  does not adhere to spec `user_older_than?(%User{age: integer(), name: binary()},  integer()) :: boolean()`. Reason:
    parameter no. 1:
      `%User{age: nil, name: "Aaron"}` does not check against `%User{age: integer(), name: binary()}`. Reason:
        under key `:age`:
          `nil` is not an integer.
    (type_check_example 0.1.0) lib/type_check_example.ex:28: AgeCheck.user_older_than?/2
```

```elixir
    
iex> AgeCheck.user_older_than?(%User{name: "José", age: 11}, 10.0) 
** (TypeCheck.TypeError) At lib/type_check_example.ex:28:
The call to `user_older_than?/2` failed,
because parameter no. 2 does not adhere to the spec `integer()`.
Rather, its value is: `10.0`.
Details:
  The call `user_older_than?(%User{age: 11, name: "José"}, 10.0)` 
  does not adhere to spec `user_older_than?(%User{age: integer(), name: binary()},  integer()) :: boolean()`. Reason:
    parameter no. 2:
      `10.0` is not an integer.
    (type_check_example 0.1.0) lib/type_check_example.ex:28: AgeCheck.user_older_than?/2
```

And if we were to introduce an error in the function definition:

```elixir
defmodule AgeCheck do
  use TypeCheck

  @spec! user_older_than?(User.t, integer) :: boolean
  def user_older_than?(user, age) do
    user.age
  end
end
```

Then we get a nice error message explaining that problem as well:

```elixir
** (TypeCheck.TypeError) The call to `user_older_than?/2` failed,
because the returned result does not adhere to the spec `boolean()`.
Rather, its value is: `26`.
Details:
  The result of calling `user_older_than?(%User{age: 26, name: "Marten"}, 10)` 
  does not adhere to spec `user_older_than?(%User{age: integer(), name: binary()},  integer()) :: boolean()`. Reason:
    Returned result:
      `26` is not a boolean.
    (type_check_example 0.1.0) lib/type_check_example.ex:28: AgeCheck.user_older_than?/2
```

## Features & Roadmap


### Implemented

- [x] Proof and implementation of the basic concept
- [x] Custom type definitions (type, typep, opaque)
  - [x] Basic
  - [x] Parameterized
- [x] Hide implementation of `opaque` from documentation
- [x] Spec argument types checking
- [x] Spec return type checking
- [x] Spec possibly named arguments
- [x] Implementation of Elixir's builtin types
  - [x] Primitive types
  - [x] More primitive types
  - [x] Compound types
  - [x] special forms like `|`, `a..b` etc.
  - [x] Literal lists
  - [x] Maps with keys => types
  - [x] Structs with keys => types
  - [x] More map/list-based structures.
  - [x] Bitstring type syntax (`<<>>`, `<<_ :: size>>`, `<<_ :: _ * unit>>`, `<<_ :: size, _ :: _ * unit>>`)
- [x] A `when` to add guards to typedefs for more power.
- [x] Make errors raised when types do not match humanly readable
  - [x] Improve readability of spec-errors by repeating spec and which parameter did not match.
- [x] Creating generators from types
- [x] Don't warn on zero-arity types used without parentheses.
- [x] Hide structure of `opaque` and `typep` from documentation
- [x] Make sure to handle recursive (and mutually recursive) types without hanging.
  - [x] A compile-error is raised when a type is expanded more than a million times
  - [x] A macro called `lazy` is introduced to allow to defer type expansion to runtime (to _within_ the check).
- [x] the Elixir formatter likes the way types+specs are constructed
- [x] A type `impl(ProtocolName)` to work with 'any type implementing protocol `Protocolname`'.
  - [x] Type checks.
  - [x] StreamData generator.
- [x] High code-coverage to ensure stability of implementation.
- [x] Make sure we handle most (if not all) of Typespec's primitive types and syntax. (With the exception of functions and binary pattern matching)
- [x] Option to turn `@type/@opaque/@typep`-injection off for the cases in which it generates improper results.
- [x] Manually overriding generators for user-specified types if so desired.
- [x] Creating generators from specs
  - [x] Wrap spec-generators so you have a single statement to call in the test suite which will prop-test your function against all allowed inputs/outputs.
- [x] Option to turn the generation of runtime checks off for a given module in a particular environment (`enable_runtime_checks`).
- [x] Support for function-types (for typechecks as well as property-testing generators):
  - `(-> result_type)`
  - `(...-> result_type)`
  - `(param_type, param2_type -> result_type)`
- [x] Basic support for maps with a single `required(type)` or `optional(type)`.
- [ ] Overrides for builtin remote types (`String.t`,`Enum.t`, `Range.t`, `MapSet.t` etc.) **(75% done)** [Details](https://hexdocs.pm/type_check/comparing-typecheck-and-elixir-typespecs.html#elixir-standard-library-types)

### Pre-stable

- [ ] Overrides for more builtin remote types
- [ ] Support for maps with mixed `required(type)` and `optional(type)` syntaxes.
- [ ] Hide named types from opaque types.
- [ ] Configurable setting to turn on/off at compile-time, and maybe dynamically at run-time (with slight performance penalty).
- [ ] Finalize formatter specification and make a generator for this so that people can easily test their own formatters.

### Longer-term future ideas

- [ ] Per-module or even per-spec settings to turn on/off, configure formatter, etc.

### Changelog
- 0.11.0 - 
  Additions:
    - Support for fancier map syntaxes:
      - `%{required(key_type) => value_type}` Maps with a single kind of required key-value type.
      - `%{optional(key_type) => value_type}` Maps with a single kind of optional key-value type.
      - `%{:some => a(), :fixed => b(), :keys => c(), optional(atom()) => any()}` Maps with any number of fixed keys and a single optional key-value type.
      - TypeCheck now supports nearly all kinds of map types that see use. Archaic combinations of optional and required are not supported, but also not very useful types in practice.
      - Because of this, the inspection of the builtin type `map(key, value)` has been changed to look the same as an optional map. _This is a minor backwards-incompatible change._
    - Desugaring `%{}` has changed from 'any map' to 'the empty map' in line with Elixir's Typespecs. _This is a minor backwards-incompatible change._
<<<<<<< HEAD
    - Support for `port()`, `reference()` and `identifier()`.
    - `TypeCheck.Credo.Check.Readability.Specs` is an opt-in alternative Credo check which will check whether all functions have either a `@spec!` or 'normal' `@spec`. (Fixes #102).
  
=======
    - Support for the builtin types `port()`, `reference()` and (based on these) `identifier()`.
    - Support for the builtin type `struct()`.
    - Improvements to the default type overrides for modules like `Calendar`, `Enum`, `Enumerable`, etc. now that optional keys in struct types and higher-order function types are supported.
>>>>>>> 7b0de1fc
- 0.10.8 - 
  - Fixes:
    - Ensures that the `Inspect` protocol is properly implemented for sized bitstring types (c.f. #104). Thank you very much, @trarbr!
- 0.10.7 - 
  - Fixes:
    - Ensures fixed-maps are checked for superfluous keys (c.f. #96). Thank you very much, @spatrik!
- 0.10.6 - 
  - Fixes:
    - Fixes issue where Dialyzer would sometimes complain about the generated return-type checking code if the implementation of the function itself was trivial. (c.f. #85).
- 0.10.5 - 
  - Additions:
    - Support for the builtin types of the `System` module. Thank you, @paulswartz!
- 0.10.4 -
  - Fixes:
    - Fixes issue where sometimes results of specs returning a struct would remove some or all struct fields. (c.f. #78)
    - Related: Ensures that when a `@type!` containing a `%__MODULE__{}` is used before that module's `defstruct`, a clear CompileError is created (c.f. #83).
- 0.10.3 - 
  - Fixes:
    - Fixes issue when TypeCheck specs were used inside a defprotocol module or other modules where the normal `def`/`defp` macros are hidden/overridden.
- 0.10.2 - 
  - Fixes:
    - Fixes issue where FixedMaps would accept maps any maps (even those missing the required keys) sometimes. (c.f. #74)
- 0.10.1 - 
  - Fixes:
    - Swaps `Murmur` out for Erlang's builtin `:erlang.phash2/2` to generate data for function-types, allowing the removal of the optional dependency on the `:murmur` library.
- 0.10.0 -
  - Additions
    - Support for function-types (for typechecks as well as property-testing generators):
      - `(-> result_type)`
      - `(...-> result_type)`
      - `(param_type, param2_type -> result_type)`
  - Fixes:
    - Wrapping private functions no longer make the function public. (c.f. #64)
    - Wrapping macros now works correctly. (also related to #64)
    - Using `__MODULE__` inside a struct inside a type now expands correctly. (c.f. #66)
- 0.9.0 - 
  - Support for bitstring type syntax: `<<>>`, `<<_ :: size>>`, `<<_ :: _ * unit>>`, `<<_ :: size, _ :: _ * unit>>` (both as types and as generators)
- 0.8.2 - 
  - Fixed compiler warnings when optional dependency StreamData is not installed.
  - Fixed pretty-printing of typedoc of opaque types.
- 0.8.1 - 
  - Improved documentation with a page comparing TypeCheck with Elixir's plain typespecs. (Thank you very much, @baldwindavid )
  - Addition of missing override for the type `t Range.t/0`. (Thank you very much, @baldwindavid )
- 0.8.0 -
  - Fixes prettyprinting of `TypeCheck.Builtin.Range`.
  - Addition of `require TypeCheck.Type` to `use TypeCheck` so there no longer is a need to call this manually if you want to e.g. use `TypeCheck.Type.build/1`.
  - Pretty-printing of types and TypeError output in multiple colors.
  - Nicer indentation of errors.
  - named types are now printed in abbreviated fashion if they are repeated multiple times in an error message. This makes a nested error message much easier to read, especially for larger specs.
  - `[type]` no longer creates a `fixed_list(type)` but instead a `list(type)` (just as Elixir's own typespecs.)
  - Support for `[...]` and `[type, ...]`as alias for `nonempty_list()` and `nonempty_list(type)` respectively.
  - Remove support for list literals with multiple elements.
  - Improved documentation. Thank you, @0ourobor0s!
- 0.7.0 - Addition of the option `enable_runtime_checks`. When false, all runtime checks in the given module are completely disabled.
  - Adding `DateTime.t` to the default overrides, as it was still missing.
- 0.6.0 - Addition of `spectest` & 'default overrides' Elixir's standard library types:
  - Adding `TypeCheck.ExUnit`, with the function `spectest` to test function-specifications.
    - Possibility to use options `:except`, `:only`, `:initial_seed`.
    - Possibility to pass custom options to StreamData.
  - Adding `TypeCheck.DefaultOverrides` with many sub-modules containing checked typespecs for the types in Elixir's standard library (75% done).
    - Ensure that these types are correct also on older Elixir versions (1.9, 1.10, 1.11)
  - By default load these 'DefaultOverrides', but have the option to turn this behaviour off in `TypeCheck.Option`. 
  - Nice generators for `Enum.t`, `Collectable.t`, `String.t`.
  - Support for the builtin types:
    - `pid()`
    - `nonempty_list()`, `nonempty_list(type)`.
  - Allow `use TypeCheck` in IEx or other non-module contexts, to require `TypeCheck` and import `TypeCheck.Builtin` in the current scope (without importing/using the macros that only work at the module level.)
  - The introspection function `__type_check__/1` is now added to any module that contains a `use TypeCheck`.
  - Fixes the `Inspect` implementation of custom structs, by falling back to `Any`, which is more useful than attempting to use a customized implementation that would try to read the values in the struct and failing because the struct-type containing types in the fields.
  - Fixes conditional compilation warnings when optional dependency `:stream_data` was not included in your project.
- 0.5.0 - Stability improvements:
  - Adding `Typecheck.Option` `debug: true`, which will (at compile-time) print the checks that TypeCheck is generating.
  - Actually autogenerate a `@spec`, which did not yet happen before.
  - When writing `@autogen_typespec false`, no typespec is exported for the next `@type!`/`@opaque`/`@spec!` encountered in a module.
  - Code coverage increased to 85%
  - Bugfixes w.r.t. generating typespecs
  - Fixes compiler-warnings on unused named types when using a type guard. (c.f. #25)
  - Fixes any warnings that were triggered during the test suite before.
- 0.4.0 - Support for `impl(ProtocolName)` to accept any type implementing a particular protocol.
  - Also adds rudimentary support for overriding remote types.
  - Bugfix when inspecting `lazy( ...)`-types.
- 0.3.2 - Support for unquote fragments inside types and specs. (c.f. #39)
- 0.3.1 - Fixed link in the documentation.
- 0.3.0 - Improve DefaultFormatter output when used with long function- or type-signatures (c.f. #32). Also, bugfix for `Builtin.tuple/1`.
- 0.2.3 - Bugfix release: Ensure TypeCheck compiles on Elixir v1.11 (#30), Ensure StreamData truly is an optional dependency (#27).
- 0.2.2 - Support for literal strings should no longer break in Elixir's builtin typespecs.
- 0.2.1 - Improved parsing of types that have a type-guard at the root level. (c.f. #24), support for custom generators.
- 0.2.0 - Improved (and changed) API that works better with the Elixir formatter: Use `@type!`/`@spec!` instead, support named types in specs.
- 0.1.2 - Added missing `keyword` type to TypeCheck.Builtin (#20)
- 0.1.1 - Fixing some documentation typos
- 0.1.0 - Initial Release

## Installation

TypeCheck [is available in Hex](https://hex.pm/docs/publish). The package can be installed
by adding `type_check` to your list of dependencies in `mix.exs`:

```elixir
def deps do
  [
    {:type_check, "~> 0.10.0"},
    # To allow spectesting and property-testing data generators (optional):
    {:stream_data, "~> 0.5.0", only: :test}, 
  ]
end
```

The documentation can be found at [https://hexdocs.pm/type_check](https://hexdocs.pm/type_check).

### Formatter

TypeCheck exports a couple of macros that you might want to use without parentheses. To make `mix format` respect this setting, add `import_deps: [:type_check]` to your `.formatter.exs` file.

## TypeCheck compared to other tools

TypeCheck is by no means the other solution out there to reduce the number of bugs in your code.

### Elixir's builtin typespecs and Dialyzer

[Elixir's builtin type-specifications](https://hexdocs.pm/elixir/typespecs.html) use the same syntax as TypeCheck.
They are however not used by the compiler or the runtime, and therefore mainly exist to improve your documentation.

Besides documentation, extra external tools like [Dialyzer](http://erlang.org/doc/apps/dialyzer/dialyzer_chapter.html) can be used to perform static analysis of the types used in your application.

Dialyzer is an opt-in static analysis tool. This means that it can point out some inconsistencies or bugs, but because of its opt-in nature, there are also many problems it cannot detect, and it requires your dependencies to have written all of their typespecs correctly.

Dialyzer is also (unfortunately) infamous for its at times difficult-to-understand error messages.

An advantage that Dialyzer has over TypeCheck is that its checking is done without having to execute your program code (thus not having any effect on the runtime behaviour or efficiency of your projects).

Because TypeCheck adds `@type`, `@typep`, `@opaque` and `@spec`-attributes based on the types that are defined, it is possible to use Dialyzer together with TypeCheck.

### Norm

[Norm](https://github.com/keathley/norm/) is an Elixir library for specifying the structure of data that can be used for both validation and data-generation.

On a superficial level, Norm and TypeCheck seem similar. However, there are [important differences in their design considerations](https://github.com/Qqwy/elixir-type_check/blob/master/Comparing%20TypeCheck%20and%20Norm.md).


## Is it any good?

[yes](https://news.ycombinator.com/item?id=3067434)<|MERGE_RESOLUTION|>--- conflicted
+++ resolved
@@ -214,15 +214,10 @@
       - TypeCheck now supports nearly all kinds of map types that see use. Archaic combinations of optional and required are not supported, but also not very useful types in practice.
       - Because of this, the inspection of the builtin type `map(key, value)` has been changed to look the same as an optional map. _This is a minor backwards-incompatible change._
     - Desugaring `%{}` has changed from 'any map' to 'the empty map' in line with Elixir's Typespecs. _This is a minor backwards-incompatible change._
-<<<<<<< HEAD
-    - Support for `port()`, `reference()` and `identifier()`.
-    - `TypeCheck.Credo.Check.Readability.Specs` is an opt-in alternative Credo check which will check whether all functions have either a `@spec!` or 'normal' `@spec`. (Fixes #102).
-  
-=======
     - Support for the builtin types `port()`, `reference()` and (based on these) `identifier()`.
     - Support for the builtin type `struct()`.
     - Improvements to the default type overrides for modules like `Calendar`, `Enum`, `Enumerable`, etc. now that optional keys in struct types and higher-order function types are supported.
->>>>>>> 7b0de1fc
+    - `TypeCheck.Credo.Check.Readability.Specs` is an opt-in alternative Credo check which will check whether all functions have either a `@spec!` or 'normal' `@spec`. (Fixes #102).
 - 0.10.8 - 
   - Fixes:
     - Ensures that the `Inspect` protocol is properly implemented for sized bitstring types (c.f. #104). Thank you very much, @trarbr!
