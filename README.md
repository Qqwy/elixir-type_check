![](https://raw.githubusercontent.com/Qqwy/elixir-type_check/master/media/type_check_logo_flat.svg)

# TypeCheck: Fast and flexible runtime type-checking for your Elixir projects.

[![hex.pm version](https://img.shields.io/hexpm/v/type_check.svg)](https://hex.pm/packages/type_check)
[![Documentation](https://img.shields.io/badge/hexdocs-latest-blue.svg)](https://hexdocs.pm/type_check/index.html)
[![ci](https://github.com/Qqwy/elixir-type_check/actions/workflows/ci.yml/badge.svg)](https://github.com/Qqwy/elixir-type_check/actions/workflows/ci.yml)
[![Coverage Status](https://coveralls.io/repos/github/Qqwy/elixir-type_check/badge.svg)](https://coveralls.io/github/Qqwy/elixir-type_check)

## Core ideas

- Type- and function specifications are constructed using (essentially) the **same syntax** as built-in Elixir Typespecs.
- When a value does not match a type check, the user is shown **human-friendly error messages**.
- Types and type-checks are generated at compiletime.
  - This means **type-checking code is optimized** rigorously by the compiler.
- **Property-checking generators** can be extracted from type specifications without extra work.
  - Automatically create a **spectest** which checks for each function if it adheres to its spec.
- Flexibility to add **custom checks**: Subparts of a type can be named, and 'type guards' can be specified to restrict what values are allowed to match that refer to these types.


## Usage Example

We add `use TypeCheck` to a module 
and wherever we want to add runtime type-checks 
we replace the normal calls to `@type` and `@spec` with `@type!` and `@spec!` respectively.

```elixir
defmodule User do
  use TypeCheck
  defstruct [:name, :age]

  @type! t :: %User{name: binary, age: integer}
end

defmodule AgeCheck do
  use TypeCheck

  @spec! user_older_than?(User.t, integer) :: boolean
  def user_older_than?(user, age) do
    user.age >= age
  end
end
```

Now we can try the following:

```elixir
iex> AgeCheck.user_older_than?(%User{name: "Qqwy", age: 11}, 10)
true
iex> AgeCheck.user_older_than?(%User{name: "Qqwy", age: 9}, 10)
false
```

So far so good. Now let's see what happens when we pass values that are incorrect:

```elixir
iex> AgeCheck.user_older_than?("foobar", 42)
** (TypeCheck.TypeError) At lib/type_check_example.ex:28:
The call to `user_older_than?/2` failed,
because parameter no. 1 does not adhere to the spec `%User{age: integer(), name: binary()}`.
Rather, its value is: `"foobar"`.
Details:
  The call `user_older_than?("foobar", 42)` 
  does not adhere to spec `user_older_than?(%User{age: integer(), name: binary()},  integer()) :: boolean()`. Reason:
    parameter no. 1:
      `"foobar"` does not check against `%User{age: integer(), name: binary()}`. Reason:
        `"foobar"` is not a map.
    (type_check_example 0.1.0) lib/type_check_example.ex:28: AgeCheck.user_older_than?/2
```

```elixir
iex> AgeCheck.user_older_than?(%User{name: nil, age: 11}, 10)
** (TypeCheck.TypeError) At lib/type_check_example.ex:28:
The call to `user_older_than?/2` failed,
because parameter no. 1 does not adhere to the spec `%User{age: integer(), name: binary()}`.
Rather, its value is: `%User{age: 11, name: nil}`.
Details:
  The call `user_older_than?(%User{age: 11, name: nil}, 10)` 
  does not adhere to spec `user_older_than?(%User{age: integer(), name: binary()},  integer()) :: boolean()`. Reason:
    parameter no. 1:
      `%User{age: 11, name: nil}` does not check against `%User{age: integer(), name: binary()}`. Reason:
        under key `:name`:
          `nil` is not a binary.
    (type_check_example 0.1.0) lib/type_check_example.ex:28: AgeCheck.user_older_than?/2
```

```elixir
iex> AgeCheck.user_older_than?(%User{name: "Aaron", age: nil}, 10) 
** (TypeCheck.TypeError) At lib/type_check_example.ex:28:
The call to `user_older_than?/2` failed,
because parameter no. 1 does not adhere to the spec `%User{age: integer(), name: binary()}`.
Rather, its value is: `%User{age: nil, name: "Aaron"}`.
Details:
  The call `user_older_than?(%User{age: nil, name: "Aaron"}, 10)` 
  does not adhere to spec `user_older_than?(%User{age: integer(), name: binary()},  integer()) :: boolean()`. Reason:
    parameter no. 1:
      `%User{age: nil, name: "Aaron"}` does not check against `%User{age: integer(), name: binary()}`. Reason:
        under key `:age`:
          `nil` is not an integer.
    (type_check_example 0.1.0) lib/type_check_example.ex:28: AgeCheck.user_older_than?/2
```

```elixir
    
iex> AgeCheck.user_older_than?(%User{name: "José", age: 11}, 10.0) 
** (TypeCheck.TypeError) At lib/type_check_example.ex:28:
The call to `user_older_than?/2` failed,
because parameter no. 2 does not adhere to the spec `integer()`.
Rather, its value is: `10.0`.
Details:
  The call `user_older_than?(%User{age: 11, name: "José"}, 10.0)` 
  does not adhere to spec `user_older_than?(%User{age: integer(), name: binary()},  integer()) :: boolean()`. Reason:
    parameter no. 2:
      `10.0` is not an integer.
    (type_check_example 0.1.0) lib/type_check_example.ex:28: AgeCheck.user_older_than?/2
```

And if we were to introduce an error in the function definition:

```elixir
defmodule AgeCheck do
  use TypeCheck

  @spec! user_older_than?(User.t, integer) :: boolean
  def user_older_than?(user, age) do
    user.age
  end
end
```

Then we get a nice error message explaining that problem as well:

```elixir
** (TypeCheck.TypeError) The call to `user_older_than?/2` failed,
because the returned result does not adhere to the spec `boolean()`.
Rather, its value is: `26`.
Details:
  The result of calling `user_older_than?(%User{age: 26, name: "Marten"}, 10)` 
  does not adhere to spec `user_older_than?(%User{age: integer(), name: binary()},  integer()) :: boolean()`. Reason:
    Returned result:
      `26` is not a boolean.
    (type_check_example 0.1.0) lib/type_check_example.ex:28: AgeCheck.user_older_than?/2
```

## Features & Roadmap


### Implemented

- [x] Proof and implementation of the basic concept
- [x] Custom type definitions (type, typep, opaque)
  - [x] Basic
  - [x] Parameterized
- [x] Hide implementation of `opaque` from documentation
- [x] Spec argument types checking
- [x] Spec return type checking
- [x] Spec possibly named arguments
- [x] Implementation of Elixir's builtin types
  - [x] Primitive types
  - [x] More primitive types
  - [x] Compound types
  - [x] special forms like `|`, `a..b` etc.
  - [x] Literal lists
  - [x] Maps with keys => types
  - [x] Structs with keys => types
  - [x] More map/list-based structures.
  - [x] Bitstring type syntax (`<<>>`, `<<_ :: size>>`, `<<_ :: _ * unit>>`, `<<_ :: size, _ :: _ * unit>>`)
- [x] A `when` to add guards to typedefs for more power.
- [x] Make errors raised when types do not match humanly readable
  - [x] Improve readability of spec-errors by repeating spec and which parameter did not match.
- [x] Creating generators from types
- [x] Don't warn on zero-arity types used without parentheses.
- [x] Hide structure of `opaque` and `typep` from documentation
- [x] Make sure to handle recursive (and mutually recursive) types without hanging.
  - [x] A compile-error is raised when a type is expanded more than a million times
  - [x] A macro called `lazy` is introduced to allow to defer type expansion to runtime (to _within_ the check).
- [x] the Elixir formatter likes the way types+specs are constructed
- [x] A type `impl(ProtocolName)` to work with 'any type implementing protocol `Protocolname`'.
  - [x] Type checks.
  - [x] StreamData generator.
- [x] High code-coverage to ensure stability of implementation.
- [x] Make sure we handle most (if not all) of Typespec's primitive types and syntax. (With the exception of functions and binary pattern matching)
- [x] Option to turn `@type/@opaque/@typep`-injection off for the cases in which it generates improper results.
- [x] Manually overriding generators for user-specified types if so desired.
- [x] Creating generators from specs
  - [x] Wrap spec-generators so you have a single statement to call in the test suite which will prop-test your function against all allowed inputs/outputs.
- [x] Option to turn the generation of runtime checks off for a given module in a particular environment (`enable_runtime_checks`).
- [x] Support for function-types (for typechecks as well as property-testing generators):
  - `(-> result_type)`
  - `(...-> result_type)`
  - `(param_type, param2_type -> result_type)`
- [x] Basic support for maps with a single `required(type)` or `optional(type)`.
- [ ] Overrides for builtin remote types (`String.t`,`Enum.t`, `Range.t`, `MapSet.t` etc.) **(75% done)** [Details](https://hexdocs.pm/type_check/comparing-typecheck-and-elixir-typespecs.html#elixir-standard-library-types)

### Pre-stable

- [ ] Overrides for more builtin remote types
- [ ] Support for maps with mixed `required(type)` and `optional(type)` syntaxes.
- [ ] Hide named types from opaque types.
- [ ] Configurable setting to turn on/off at compile-time, and maybe dynamically at run-time (with slight performance penalty).
- [ ] Finalize formatter specification and make a generator for this so that people can easily test their own formatters.

### Longer-term future ideas

- [ ] Per-module or even per-spec settings to turn on/off, configure formatter, etc.

### Changelog
- 0.11.0 - 
  Additions:
    - Basic support `%{required(key_type) => value_type}` and `%{optional(key_type) => value_type}` syntaxes using the new `TypeCheck.Builtin.fancy_map` function.
      Still has some limitations:
        - Only a single required or optional can be used per map. 
        - It is not yet possible to combine them with fixed keys.
      Because of this, the inspection of the builtin type `map(key, value)` has been changed to look the same as an optional map. _This is a minor backwards-incompatible change._
    - Desugaring `%{}` has changed from 'any map' to 'the empty map' in line with Elixir's Typespecs. _This is a minor backwards-incompatible change._
<<<<<<< HEAD
    - `TypeCheck.Credo.Check.Readability.Specs` is an opt-in alternative Credo check which will check whether all functions have either a `@spec!` or 'normal' `@spec`. (Fixes #102).
=======
    - Support for `port()`, `reference()` and `identifier()`.
>>>>>>> 8c6f251e
  
- 0.10.8 - 
  - Fixes:
    - Ensures that the `Inspect` protocol is properly implemented for sized bitstring types (c.f. #104). Thank you very much, @trarbr!
- 0.10.7 - 
  - Fixes:
    - Ensures fixed-maps are checked for superfluous keys (c.f. #96). Thank you very much, @spatrik!
- 0.10.6 - 
  - Fixes:
    - Fixes issue where Dialyzer would sometimes complain about the generated return-type checking code if the implementation of the function itself was trivial. (c.f. #85).
- 0.10.5 - 
  - Additions:
    - Support for the builtin types of the `System` module. Thank you, @paulswartz!
- 0.10.4 -
  - Fixes:
    - Fixes issue where sometimes results of specs returning a struct would remove some or all struct fields. (c.f. #78)
    - Related: Ensures that when a `@type!` containing a `%__MODULE__{}` is used before that module's `defstruct`, a clear CompileError is created (c.f. #83).
- 0.10.3 - 
  - Fixes:
    - Fixes issue when TypeCheck specs were used inside a defprotocol module or other modules where the normal `def`/`defp` macros are hidden/overridden.
- 0.10.2 - 
  - Fixes:
    - Fixes issue where FixedMaps would accept maps any maps (even those missing the required keys) sometimes. (c.f. #74)
- 0.10.1 - 
  - Fixes:
    - Swaps `Murmur` out for Erlang's builtin `:erlang.phash2/2` to generate data for function-types, allowing the removal of the optional dependency on the `:murmur` library.
- 0.10.0 -
  - Additions
    - Support for function-types (for typechecks as well as property-testing generators):
      - `(-> result_type)`
      - `(...-> result_type)`
      - `(param_type, param2_type -> result_type)`
  - Fixes:
    - Wrapping private functions no longer make the function public. (c.f. #64)
    - Wrapping macros now works correctly. (also related to #64)
    - Using `__MODULE__` inside a struct inside a type now expands correctly. (c.f. #66)
- 0.9.0 - 
  - Support for bitstring type syntax: `<<>>`, `<<_ :: size>>`, `<<_ :: _ * unit>>`, `<<_ :: size, _ :: _ * unit>>` (both as types and as generators)
- 0.8.2 - 
  - Fixed compiler warnings when optional dependency StreamData is not installed.
  - Fixed pretty-printing of typedoc of opaque types.
- 0.8.1 - 
  - Improved documentation with a page comparing TypeCheck with Elixir's plain typespecs. (Thank you very much, @baldwindavid )
  - Addition of missing override for the type `t Range.t/0`. (Thank you very much, @baldwindavid )
- 0.8.0 -
  - Fixes prettyprinting of `TypeCheck.Builtin.Range`.
  - Addition of `require TypeCheck.Type` to `use TypeCheck` so there no longer is a need to call this manually if you want to e.g. use `TypeCheck.Type.build/1`.
  - Pretty-printing of types and TypeError output in multiple colors.
  - Nicer indentation of errors.
  - named types are now printed in abbreviated fashion if they are repeated multiple times in an error message. This makes a nested error message much easier to read, especially for larger specs.
  - `[type]` no longer creates a `fixed_list(type)` but instead a `list(type)` (just as Elixir's own typespecs.)
  - Support for `[...]` and `[type, ...]`as alias for `nonempty_list()` and `nonempty_list(type)` respectively.
  - Remove support for list literals with multiple elements.
  - Improved documentation. Thank you, @0ourobor0s!
- 0.7.0 - Addition of the option `enable_runtime_checks`. When false, all runtime checks in the given module are completely disabled.
  - Adding `DateTime.t` to the default overrides, as it was still missing.
- 0.6.0 - Addition of `spectest` & 'default overrides' Elixir's standard library types:
  - Adding `TypeCheck.ExUnit`, with the function `spectest` to test function-specifications.
    - Possibility to use options `:except`, `:only`, `:initial_seed`.
    - Possibility to pass custom options to StreamData.
  - Adding `TypeCheck.DefaultOverrides` with many sub-modules containing checked typespecs for the types in Elixir's standard library (75% done).
    - Ensure that these types are correct also on older Elixir versions (1.9, 1.10, 1.11)
  - By default load these 'DefaultOverrides', but have the option to turn this behaviour off in `TypeCheck.Option`. 
  - Nice generators for `Enum.t`, `Collectable.t`, `String.t`.
  - Support for the builtin types:
    - `pid()`
    - `nonempty_list()`, `nonempty_list(type)`.
  - Allow `use TypeCheck` in IEx or other non-module contexts, to require `TypeCheck` and import `TypeCheck.Builtin` in the current scope (without importing/using the macros that only work at the module level.)
  - The introspection function `__type_check__/1` is now added to any module that contains a `use TypeCheck`.
  - Fixes the `Inspect` implementation of custom structs, by falling back to `Any`, which is more useful than attempting to use a customized implementation that would try to read the values in the struct and failing because the struct-type containing types in the fields.
  - Fixes conditional compilation warnings when optional dependency `:stream_data` was not included in your project.
- 0.5.0 - Stability improvements:
  - Adding `Typecheck.Option` `debug: true`, which will (at compile-time) print the checks that TypeCheck is generating.
  - Actually autogenerate a `@spec`, which did not yet happen before.
  - When writing `@autogen_typespec false`, no typespec is exported for the next `@type!`/`@opaque`/`@spec!` encountered in a module.
  - Code coverage increased to 85%
  - Bugfixes w.r.t. generating typespecs
  - Fixes compiler-warnings on unused named types when using a type guard. (c.f. #25)
  - Fixes any warnings that were triggered during the test suite before.
- 0.4.0 - Support for `impl(ProtocolName)` to accept any type implementing a particular protocol.
  - Also adds rudimentary support for overriding remote types.
  - Bugfix when inspecting `lazy( ...)`-types.
- 0.3.2 - Support for unquote fragments inside types and specs. (c.f. #39)
- 0.3.1 - Fixed link in the documentation.
- 0.3.0 - Improve DefaultFormatter output when used with long function- or type-signatures (c.f. #32). Also, bugfix for `Builtin.tuple/1`.
- 0.2.3 - Bugfix release: Ensure TypeCheck compiles on Elixir v1.11 (#30), Ensure StreamData truly is an optional dependency (#27).
- 0.2.2 - Support for literal strings should no longer break in Elixir's builtin typespecs.
- 0.2.1 - Improved parsing of types that have a type-guard at the root level. (c.f. #24), support for custom generators.
- 0.2.0 - Improved (and changed) API that works better with the Elixir formatter: Use `@type!`/`@spec!` instead, support named types in specs.
- 0.1.2 - Added missing `keyword` type to TypeCheck.Builtin (#20)
- 0.1.1 - Fixing some documentation typos
- 0.1.0 - Initial Release

## Installation

TypeCheck [is available in Hex](https://hex.pm/docs/publish). The package can be installed
by adding `type_check` to your list of dependencies in `mix.exs`:

```elixir
def deps do
  [
    {:type_check, "~> 0.10.0"},
    # To allow spectesting and property-testing data generators (optional):
    {:stream_data, "~> 0.5.0", only: :test}, 
  ]
end
```

The documentation can be found at [https://hexdocs.pm/type_check](https://hexdocs.pm/type_check).

### Formatter

TypeCheck exports a couple of macros that you might want to use without parentheses. To make `mix format` respect this setting, add `import_deps: [:type_check]` to your `.formatter.exs` file.

## TypeCheck compared to other tools

TypeCheck is by no means the other solution out there to reduce the number of bugs in your code.

### Elixir's builtin typespecs and Dialyzer

[Elixir's builtin type-specifications](https://hexdocs.pm/elixir/typespecs.html) use the same syntax as TypeCheck.
They are however not used by the compiler or the runtime, and therefore mainly exist to improve your documentation.

Besides documentation, extra external tools like [Dialyzer](http://erlang.org/doc/apps/dialyzer/dialyzer_chapter.html) can be used to perform static analysis of the types used in your application.

Dialyzer is an opt-in static analysis tool. This means that it can point out some inconsistencies or bugs, but because of its opt-in nature, there are also many problems it cannot detect, and it requires your dependencies to have written all of their typespecs correctly.

Dialyzer is also (unfortunately) infamous for its at times difficult-to-understand error messages.

An advantage that Dialyzer has over TypeCheck is that its checking is done without having to execute your program code (thus not having any effect on the runtime behaviour or efficiency of your projects).

Because TypeCheck adds `@type`, `@typep`, `@opaque` and `@spec`-attributes based on the types that are defined, it is possible to use Dialyzer together with TypeCheck.

### Norm

[Norm](https://github.com/keathley/norm/) is an Elixir library for specifying the structure of data that can be used for both validation and data-generation.

On a superficial level, Norm and TypeCheck seem similar. However, there are [important differences in their design considerations](https://github.com/Qqwy/elixir-type_check/blob/master/Comparing%20TypeCheck%20and%20Norm.md).


## Is it any good?

[yes](https://news.ycombinator.com/item?id=3067434)<|MERGE_RESOLUTION|>--- conflicted
+++ resolved
@@ -213,11 +213,8 @@
         - It is not yet possible to combine them with fixed keys.
       Because of this, the inspection of the builtin type `map(key, value)` has been changed to look the same as an optional map. _This is a minor backwards-incompatible change._
     - Desugaring `%{}` has changed from 'any map' to 'the empty map' in line with Elixir's Typespecs. _This is a minor backwards-incompatible change._
-<<<<<<< HEAD
+    - Support for `port()`, `reference()` and `identifier()`.
     - `TypeCheck.Credo.Check.Readability.Specs` is an opt-in alternative Credo check which will check whether all functions have either a `@spec!` or 'normal' `@spec`. (Fixes #102).
-=======
-    - Support for `port()`, `reference()` and `identifier()`.
->>>>>>> 8c6f251e
   
 - 0.10.8 - 
   - Fixes:
