--- conflicted
+++ resolved
@@ -13,11 +13,7 @@
         # even though they run the suite perfectly fine locally
         # otp: ['24.x', '23.x', '22.x']
         # elixir: ['1.12.x', '1.11.x', '1.10.x', '1.9.x']
-<<<<<<< HEAD
-        elixir: ['1.12.x']
-=======
-        elixir: ['v1.13.0-rc.1', '1.12.x', '1.11.x']
->>>>>>> c5f591c5
+        elixir: ['v1.13.0-rc.1', '1.12.x']
         exclude: 
           - otp: '24.x'
             elixir: '1.9.x'
