--- conflicted
+++ resolved
@@ -110,12 +110,6 @@
     refute stdout =~ "warning: "
   end
 
-<<<<<<< HEAD
-  test "Using the qualified name of a type inside a module defining it is possible (regression test for #154)" do
-    assert TypeCheck.conforms?(%QualifiedNamesExample{name: "Battler"}, QualifiedNamesExample.t())
-  end
-
-=======
   describe "Typespec generation" do
     test "Typespec generation of recursive type (using lazy) with one_of works (regression test for #139)" do
       # Depends on the example in `support/typespec_generation_example.ex`
@@ -127,5 +121,8 @@
       assert t2_str == "t() :: t(true | false)"
     end
   end
->>>>>>> 2efe8526
+
+  test "Using the qualified name of a type inside a module defining it is possible (regression test for #154)" do
+    assert TypeCheck.conforms?(%QualifiedNamesExample{name: "Battler"}, QualifiedNamesExample.t())
+  end
 end